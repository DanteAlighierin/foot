--- conflicted
+++ resolved
@@ -1,6 +1,5 @@
 # Changelog
 
-<<<<<<< HEAD
 ## Unreleased
 ### Added
 
@@ -21,12 +20,12 @@
 
 
 ### Security
-=======
+
+
 ## 1.2.3
 
 ### Fixed
 * Forgot to version bump 1.2.2
->>>>>>> cc933772
 
 
 ## 1.2.2
