# Changelog

## Unreleased
### Added
* User configurable key- and mouse bindings. See `man 5 foot` and the
  example `footrc` (https://codeberg.org/dnkl/foot/issues/1)

### Changed
* Changed icon name in `foot.desktop` and `foot-server.desktop` from
  _terminal_ to _utilities-terminal_.
* `XDG_SESSION_ID` is now included in the server/daemon default socket
  path.

### Deprecated
### Removed

### Fixed
* Window size doubling when moving window between outputs with
  different scaling factors (https://codeberg.org/dnkl/foot/issues/3).
<<<<<<< HEAD
* Sixel images moved or deleted on window resize.
=======
* Font being too small on monitors with fractional scaling
  (https://codeberg.org/dnkl/foot/issues/5).
>>>>>>> 7ed90e3e

### Security

## 1.2.1

### Fixed
* Building AUR package


## 1.2.0

### Added
* Run-time text resize using ctrl-+, ctrl+- and ctrl+0
* Font size adjusts dynamically to outputs' DPI
* Reflow text when resizing window
* **pad** option to `footrc`
* **login-shell** option to `footrc` and `--login-shell` command line
  option
* Client side decorations (CSDs). This finally makes foot usable on
  GNOME.
* Sixel graphics support
* OSC 12 and 112 escape sequences (set/reset text cursor color)
* REP CSI escape sequence
* `oc` to terminfo
* foot-server.desktop file
* Window and cell size reporting escape sequences
* `--hold` command line option
* `--print-pid=FILE|FD` command line option

### Changed
* Subpixel antialiasing is only enabled when background is opaque
* Meta/alt ESC prefix can now be disabled with `\E[?1036l`. In this
  mode, the 8:th bit is set and the result is UTF-8 encoded. This can
  also be disabled with `\E[1024l` (in which case the Alt key is
  effectively being ignored).
* terminfo now uses ST instead of BEL as OSC terminator
* Logging to print to stderr, not stdout
* Backspace now emits DEL (^?), and ctrl+backspace emits BS (^H)

### Removed
* '28' from DA response<|MERGE_RESOLUTION|>--- conflicted
+++ resolved
@@ -17,12 +17,9 @@
 ### Fixed
 * Window size doubling when moving window between outputs with
   different scaling factors (https://codeberg.org/dnkl/foot/issues/3).
-<<<<<<< HEAD
 * Sixel images moved or deleted on window resize.
-=======
 * Font being too small on monitors with fractional scaling
   (https://codeberg.org/dnkl/foot/issues/5).
->>>>>>> 7ed90e3e
 
 ### Security
 
