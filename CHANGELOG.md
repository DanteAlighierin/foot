--- conflicted
+++ resolved
@@ -37,31 +37,24 @@
   outside it.
 * Scrollback search to focus match, that requires a viewport change,
   roughly in the center of the screen.
-<<<<<<< HEAD
+* Extending a selection with the right mouse button now works while
+  dragging the mouse.
 * Mouse cursor is now always a `left_ptr` when inside the margins, to
   indicate it is not possible to start a selection.
 * Scrollback position indicator. This feature is optional and
   controlled by the **scrollback-indicator-style** and
   **scrollback-indicator-format** options in `footrc`.
-=======
-* Extending a selection with the right mouse button now works while
-  dragging the mouse.
->>>>>>> 77afd615
 
 
 ### Deprecated
 ### Removed
 ### Fixed
 
-<<<<<<< HEAD
-* Crash in scrollback search
-* Crash when starting a selection inside the margins.
-=======
 * Crash in scrollback search.
 * Crash when a **pipe-visible** or **pipe-scrollback** command
   contained an unclosed quote
   (https://codeberg.org/dnkl/foot/issues/49).
->>>>>>> 77afd615
+* Crash when starting a selection inside the margins.
 
 
 ### Security
