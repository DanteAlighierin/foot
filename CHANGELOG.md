# Changelog

* [Unreleased](#unreleased)
* [1.4.2](#1.4.2)
* [1.4.1](#1-4-1)
* [1.4.0](#1-4-0)
* [1.3.0](#1-3-0)
* [1.2.3](#1-2-3)
* [1.2.2](#1-2-2)
* [1.2.1](#1-2-1)
* [1.2.0](#1-2-0)

## Unreleased
### Added

* Section to [README.md](README.md) describing how to programmatically
  identify foot.
* [LICENSE](LICENSE), [README.md](README.md) and
  [CHANGELOG.md](CHANGELOG.md) are now installed to
  `${datadir}/doc/foot`.


### Changed

* Primary DA to no longer indicate support for _Selective Erase_,
  _Technical Characters_ and _Terminal State Interrogation_.
* Secondary DA to report foot as a VT220 instead of a VT420.
* Secondary DA to report foot's version number in parameter 2, the
  _Firmware Version_. The string is made up of foot's major, minor and
  patch version numbers, always using two digits for each version
  number and without any other separating characters. Thus, _1.4.2_
  would be reported as `010402` (i.e. the full response would be
  `\E[>1;010402;0c`).
* Scrollback search to only move the viewport if the match lies
  outside it.
* Scrollback search to focus match, that requires a viewport change,
  roughly in the center of the screen.
* Mouse cursor is now always a `left_ptr` when inside the margins, to
  indicate it is not possible to start a selection.


### Deprecated
### Removed
### Fixed

<<<<<<< HEAD
* Crash when starting a selection inside the margins.
=======
* Crash in scrollback search
>>>>>>> 80741371


### Security
### Contributors

* [birger](https://codeberg.org/birger)
* [cherti](https://codeberg.org/cherti)


## 1.4.2

### Changed

* Maximum window title length from 100 to 2048.


### Fixed

* Crash when overwriting a sixel and the row being overwritten did not
  cover an entire cell.
* Assertion failure in debug builds when overwriting a sixel image.


## 1.4.1

### Fixed

* Compilation errors in release builds with some combinations of
  compilers and compiler flags.


## 1.4.0

### Added

* `Sync` to terminfo. This is a tmux extension that indicates
  _"Synchronized Updates"_ are supported.
* `--hold` command line option to `footclient`.
* Key mapping for `KP_Decimal`.
* Terminfo entries for keypad keys: `ka1`, `ka2`, `ka3`, `kb1`, `kb3`,
  `kc1`, `kc2`, `kc3`, `kp5`, `kpADD`, `kpCMA`, `kpDIV`, `kpDOT`,
  `kpMUL`, `kpSUB` and `kpZRO`.
* **blink** option to `footrc`; a boolean that lets you control
    whether the cursor should blink or not by default. Note that
    applications can override this.
* Multi-seat support
* Implemented `C0::FF` (form feed)
* **pipe-visible** and **pipe-scrollback** key bindings. These let you
  pipe either the currently visible text, or the entire scrollback to
  external tools (https://codeberg.org/dnkl/foot/issues/29). Example:
  `pipe-visible=[sh -c "xurls | bemenu | xargs -r firefox] Control+Print`


### Changed

* Background transparency to only be used with the default background
  color.
* Copy-to-clipboard/primary-selection to insert a line break if either
  the last cell on the previous line or the first cell on the next
  line is empty.
* Number of lines to scroll is now always clamped to the number of
  lines in the scrolling region..
* New terminal windows spawned with `ctrl`+`shift`+`n` are no longer
  double forked.
* Unicode combining character overflow errors are only logged when
  debug logging has been enabled.
* OSC 4 (_Set Color_) now updates already rendered cells, excluding
  scrollback.
* Mouse cursor from `hand2` to `left_ptr` when client is capturing the
  mouse.
* Sixel images are now removed when the font size is **decreased**.
* `DECSCUSR` (_Set Cursor Style_, `CSI Ps SP q`) now uses `Ps=0`
  instead of `Ps=2` to reset the style to the user configured default
  style. `Ps=2` now always configures a _Steady Block_ cursor.
* `Se` terminfo capability from `\E[2 q` to `\E[ q`.
* Hollow cursor to be drawn when window has lost _keyboard_ focus
  rather than _visual_ focus.


### Fixed

* Do not stop an ongoing selection when `shift` is released. When the
  client application is capturing the mouse, one must hold down
  `shift` to start a selection. This selection is now finalized only
  when the mouse button is released - not as soon as `shift` is
  released.
* Selected cells did not appear selected if programmatically modified.
* Rare crash when scrolling and the new viewport ended up **exactly**
  on the wrap around.
* Selection handling when viewport wrapped around.
* Restore signal mask in the client process.
* Set `IUTF8`.
* Selection of double-width characters. It is no longer possible to
  select half of a double-width character.
* Draw hollow block cursor on top of character.
* Set an initial `TIOCSWINSZ`. This ensures clients never read a
  `0x0` terminal size (https://codeberg.org/dnkl/foot/issues/20).
* Glyphs overflowing into surrounding cells
  (https://codeberg.org/dnkl/foot/issues/21).
* Crash when last rendered cursor cell had scrolled off screen and
  `\E[J3` was executed.
* Assert (debug builds) when an `\e]4` OSC escape was not followed by
  a `;`.
* Window title always being set to "foot" on reset.
* Terminfo entry `kb2` (center keypad key); it is now set to `\EOu`
  (which is what foot emits) instead of the incorrect value `\EOE`.
* Palette re-use in sixel images. Previously, the palette was reset
  after each image.
* Do not auto-resize a sixel image for which the cllent has specified
  a size. This fixes an issue where an image would incorrectly
  overflow into the cell row beneath.
* Text printed, or other sixel images drawn, on top of a sixel image
  no longer erases the entire image, only the part(s) covered by the
  new text or image.
* Sixel images being erased when printing text next to them.
* Sixel handling when resizing window.
* Sixel handling when scrollback wraps around.
* Foot now issues much fewer `wl_surface_damage_buffer()` calls
  (https://codeberg.org/dnkl/foot/issues/35).
* `C0::VT` to be processed as `C0::LF`. Previously, `C0::VT` would
  only move the cursor down, but never scroll.
* `C0::HT` (_Horizontal Tab_, or `\t`) no longer clears `LCF` (_Last
  Column Flag_).
* `C0::LF` now always clears `LCF`. Previously, it only cleared it
  when the cursor was **not** at the bottom of the scrolling region.
* `IND` and `RI` now clears `LCF`.
* `DECAWM` now clears `LCF`.
* A multi-column character that does not fit on the current line is
  now printed on the next line, instead of only printing half the
  character.
* Font size can no longer be reduced to negative values
  (https://codeberg.org/dnkl/foot/issues/38).


## 1.3.0

### Added

* User configurable key- and mouse bindings. See `man 5 foot` and the
  example `footrc` (https://codeberg.org/dnkl/foot/issues/1)
* **initial-window-mode** option to `footrc`, that lets you control
  the initial mode for each newly spawned window: _windowed_,
  _maximized_ or _fullscreen_.
* **app-id** option to `footrc` and `--app-id` command line option,
  that sets the _app-id_ property on the Wayland window.
* **title** option to `footrc` and `--title` command line option, that
  sets the initial window title.
* Right mouse button extends the current selection.
* `CSI Ps ; Ps ; Ps t` escape sequences for the following parameters:
  `11t`, `13t`, `13;2t`, `14t`, `14;2t`, `15t`, `19t`.
* Unicode combining characters.


### Changed

* Spaces no longer removed from zsh font name completions.
* Default key binding for _spawn-terminal_ to ctrl+shift+n.
* Renderer is now much faster with interactive scrolling
  (https://codeberg.org/dnkl/foot/issues/4)
* memfd sealing failures are no longer fatal errors.
* Selection to no longer be cleared on resize.
* The current monitor's subpixel order (RGB/BGR/V-RGB/V-BGR) is
  preferred over FontConfig's `rgba` property. Only if the monitor's
  subpixel order is `unknown` is FontConfig's `rgba` property used. If
  the subpixel order is `none`, then grayscale antialiasing is
  used. The subpixel order is ignored if antialiasing has been
  disabled.
* The four primary font variants (normal, bold, italic, bold italic)
  are now loaded in parallel. This speeds up both the initial startup
  time, as well as DPI changes.
* Command line parsing no longer tries to parse arguments following
  the command-to-execute. This means one can now write `foot sh -c
  true` instead of `foot -- sh -c true`.


### Removed

* Keyboard/pointer handler workarounds for Sway 1.2.


### Fixed

* Sixel images moved or deleted on window resize.
* Cursor sometimes incorrectly restored on exit from alternate screen.
* 'Underline' cursor being invisible on underlined text.
* Restored cursor position in 'normal' screen when window was resized
  while in 'alt' screen.
* Hostname in OSC 7 URI not being validated.
* OSC 4 with multiple `c;spec` pairs.
* Alt+Return to emit "ESC \r".
* Trackpad sloooow scrolling to eventually scroll a line.
* Memory leak in terminal reset.
* Translation of cursor coordinates on resize
* Scaling color specifiers in OSC sequences.
* `OSC 12 ?` to return the cursor color, not the cursor's text color.
* `OSC 12;#000000` to configure the cursor to use inverted
  foreground/background colors.
* Call `ioctl(TIOCSCTTY)` on the pts fd in the slave process.


## 1.2.3

### Fixed
* Forgot to version bump 1.2.2


## 1.2.2

### Changed

* Changed icon name in `foot.desktop` and `foot-server.desktop` from
  _terminal_ to _utilities-terminal_.
* `XDG_SESSION_ID` is now included in the server/daemon default socket
  path.


### Fixed

* Window size doubling when moving window between outputs with
  different scaling factors (https://codeberg.org/dnkl/foot/issues/3).
* Font being too small on monitors with fractional scaling
  (https://codeberg.org/dnkl/foot/issues/5).


## 1.2.1

### Fixed

* Building AUR package


## 1.2.0

### Added

* Run-time text resize using ctrl-+, ctrl+- and ctrl+0
* Font size adjusts dynamically to outputs' DPI
* Reflow text when resizing window
* **pad** option to `footrc`
* **login-shell** option to `footrc` and `--login-shell` command line
  option
* Client side decorations (CSDs). This finally makes foot usable on
  GNOME.
* Sixel graphics support
* OSC 12 and 112 escape sequences (set/reset text cursor color)
* REP CSI escape sequence
* `oc` to terminfo
* foot-server.desktop file
* Window and cell size reporting escape sequences
* `--hold` command line option
* `--print-pid=FILE|FD` command line option


### Changed

* Subpixel antialiasing is only enabled when background is opaque
* Meta/alt ESC prefix can now be disabled with `\E[?1036l`. In this
  mode, the 8:th bit is set and the result is UTF-8 encoded. This can
  also be disabled with `\E[1024l` (in which case the Alt key is
  effectively being ignored).
* terminfo now uses ST instead of BEL as OSC terminator
* Logging to print to stderr, not stdout
* Backspace now emits DEL (^?), and ctrl+backspace emits BS (^H)


### Removed

* '28' from DA response<|MERGE_RESOLUTION|>--- conflicted
+++ resolved
@@ -43,11 +43,8 @@
 ### Removed
 ### Fixed
 
-<<<<<<< HEAD
+* Crash in scrollback search
 * Crash when starting a selection inside the margins.
-=======
-* Crash in scrollback search
->>>>>>> 80741371
 
 
 ### Security
